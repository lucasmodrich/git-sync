{
  "projectName": "git-sync",
  "projectOwner": "AkashRajpurohit",
  "files": [
    "README.md"
  ],
  "contributors": [
    {
      "login": "AkashRajpurohit",
      "name": "Akash Rajpurohit",
      "avatar_url": "https://avatars.githubusercontent.com/u/30044630?v=4",
      "profile": "https://akashrajpurohit.com/?ref=git-sync",
      "contributions": [
        "code",
        "ideas",
        "review",
        "doc",
        "question",
        "platform"
      ]
    },
    {
      "login": "jbonadiman",
      "name": "João Vitor Bonadiman",
      "avatar_url": "https://avatars.githubusercontent.com/u/18357636?v=4",
      "profile": "https://joao.bonadiman.dev",
      "contributions": [
        "code",
        "ideas",
        "question"
      ]
    },
    {
      "login": "qlaffont",
      "name": "Quentin Laffont",
      "avatar_url": "https://avatars.githubusercontent.com/u/10044790?v=4",
      "profile": "https://qlaffont.com",
      "contributions": [
        "code"
      ]
    },
    {
      "login": "acompagno",
      "name": "Andre Compagno",
      "avatar_url": "https://avatars.githubusercontent.com/u/4412299?v=4",
      "profile": "https://github.com/acompagno",
      "contributions": [
        "code"
      ]
    },
    {
      "login": "jasonbraganza",
      "name": "Mario Jason Braganza",
      "avatar_url": "https://avatars.githubusercontent.com/u/4888781?v=4",
      "profile": "https://janusworx.com",
      "contributions": [
        "bug"
      ]
    },
    {
      "login": "ImSingee",
      "name": "Bryan",
      "avatar_url": "https://avatars.githubusercontent.com/u/11208082?v=4",
      "profile": "https://blog.singee.me",
      "contributions": [
        "ideas"
      ]
    },
    {
      "login": "3timeslazy",
      "name": "Vladimir Fetisov",
      "avatar_url": "https://avatars.githubusercontent.com/u/23486601?v=4",
      "profile": "https://github.com/3timeslazy",
      "contributions": [
        "ideas",
        "bug"
      ]
    },
<<<<<<< HEAD
=======
    {
      "login": "PeterDaveHello",
      "name": "Peter Dave Hello",
      "avatar_url": "https://avatars.githubusercontent.com/u/3691490?v=4",
      "profile": "https://www.peterdavehello.org/",
      "contributions": [
        "platform"
      ]
    }
>>>>>>> a60717e4
  ],
  "commitType": "docs",
  "commitConvention": "angular",
  "contributorsPerLine": 7
}<|MERGE_RESOLUTION|>--- conflicted
+++ resolved
@@ -76,8 +76,6 @@
         "bug"
       ]
     },
-<<<<<<< HEAD
-=======
     {
       "login": "PeterDaveHello",
       "name": "Peter Dave Hello",
@@ -87,7 +85,6 @@
         "platform"
       ]
     }
->>>>>>> a60717e4
   ],
   "commitType": "docs",
   "commitConvention": "angular",
